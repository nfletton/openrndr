--- conflicted
+++ resolved
@@ -16,13 +16,8 @@
                 it.let { it.subList(0, it.size - 1) }
                         .let { if (index == 0) it else it }
             })
-<<<<<<< HEAD
-            val strokeWeight = if (drawStyle.stroke == null) 0.0 else 1.0
-            val fillExpansions = path.expandFill(-1.0 / ratio, strokeWeight, drawStyle.lineJoin, 2.4)
-=======
             val strokeWeight = if (drawStyle.stroke == null) 1.0 else 0.0
             val fillExpansions = path.expandFill(0.0 / ratio, strokeWeight, drawStyle.lineJoin, 2.4)
->>>>>>> 15d2086b
             expansionDrawer.renderFill(drawContext, drawStyle, fillExpansions, path.convex)
         }
         if (drawStyle.stroke != null) {
