@file:Suppress("unused")

package org.openrndr.shape

import org.openrndr.math.Vector2
import org.openrndr.math.YPolarity
import kotlin.math.max
import kotlin.math.min

data class Rectangle(val corner: Vector2, val width: Double, val height: Double = width) {

    constructor(x: Double, y: Double, width: Double, height: Double = width) :
            this(Vector2(x, y), width, height)

    /** the center of the rectangle */
    val center: Vector2
        get() = corner + Vector2(width / 2, height / 2)

    /** the unitless area covered by this rectangle*/
    val area: Double
        get() = width * height

    /** the dimensions of the rectangle */
    val dimensions: Vector2
        get() = Vector2(width, height)

    /** returns a position for parameterized coordinates [u] and [v] between 0 and 1 */
    fun position(u: Double, v: Double): Vector2 {
        return corner + Vector2(u * width, v * height)
    }

    val x: Double get() = corner.x
    val y: Double get() = corner.y

    /** [Shape] representation of the rectangle */
    val shape get() = Shape(listOf(contour))

    /** [ShapeContour] representation of the rectangle */
    val contour: ShapeContour
        get() {
            return if (corner == Vector2.INFINITY || corner.x != corner.x || corner.y != corner.y || width != width || height != height) {
                ShapeContour.EMPTY
            } else {
                ShapeContour.fromPoints(listOf(corner, corner + Vector2(width, 0.0),
                        corner + Vector2(width, height),
                        corner + Vector2(0.0, height)), true, YPolarity.CW_NEGATIVE_Y)
            }
        }

    /** create a new [Rectangle] instance with offset edges */
    fun offsetEdges(offset: Double, offsetY: Double = offset): Rectangle {
        return Rectangle(Vector2(corner.x - offset, corner.y - offsetY), width + 2 * offset, height + 2 * offsetY)
    }

    /** creates a new [Rectangle] with dimensions scaled by [scale] and [scaleY] */
    fun scaled(scale: Double, scaleY: Double = scale): Rectangle {
        return Rectangle(corner, width * scale, height * scaleY)
    }

    /** creates a new [Rectangle] with width set to [fitWidth] and height scaled proportionally */
    fun widthScaledTo(fitWidth: Double): Rectangle {
        val scale = fitWidth / width
        return Rectangle(corner, fitWidth, height * scale)
    }

    /** creates a new [Rectangle] with height set to [fitHeight] and width scaled proportionally */
    fun heightScaledTo(fitHeight: Double): Rectangle {
        val scale = fitHeight / height
        return Rectangle(corner, width * scale, fitHeight)
    }

    /** creates a new [Rectangle] with its position offset by [offset] */
    fun moved(offset: Vector2): Rectangle {
        return Rectangle(corner + offset, width, height)
    }

    operator fun contains(point: Vector2): Boolean {
        return (point.x >= corner.x &&
                point.x < corner.x + width &&
                point.y >= corner.y &&
                point.y < corner.y + height)
    }

    companion object {
        /** creates a [Rectangle] around [center] with dimensions [width] and [height] */
        fun fromCenter(center: Vector2, width: Double, height: Double = width) =
                Rectangle(center.x - width / 2.0, center.y - height / 2.0, width, height)

        val EMPTY = Rectangle(0.0, 0.0, 0.0, 0.0)
    }

    operator fun times(scale: Double) = Rectangle(corner * scale, width * scale, height * scale)

    operator fun div(scale: Double) = Rectangle(corner / scale, width / scale, height / scale)

    operator fun plus(right: Rectangle) =
            Rectangle(corner + right.corner, width + right.width, height + right.height)

    operator fun minus(right: Rectangle) =
            Rectangle(corner - right.corner, width - right.width, height - right.height)

<<<<<<< HEAD
    fun toInt() = IntRectangle(x.toInt(), y.toInt(), width.toInt(), height.toInt())
=======

    fun sub(u0: Double, v0: Double, u1: Double, v1: Double): Rectangle {
        val p0 = position(u0, v0)
        val p1 = position(u1, v1)
        val width = p1.x - p0.x
        val height = p1.y - p0.y
        return Rectangle(p0.x, p0.y, width, height)
    }

>>>>>>> 1d975289
}

/** calculates [Rectangle]-bounds for a list of [Vector2] instances */
fun vector2Bounds(points: List<Vector2>): Rectangle {
    var minX = Double.POSITIVE_INFINITY
    var minY = Double.POSITIVE_INFINITY
    var maxX = Double.NEGATIVE_INFINITY
    var maxY = Double.NEGATIVE_INFINITY

    points.forEach {
        minX = min(minX, it.x)
        maxX = max(maxX, it.x)
        minY = min(minY, it.y)
        maxY = max(maxY, it.y)
    }
    return Rectangle(Vector2(minX, minY), maxX - minX, maxY - minY)
}

/** calculates [Rectangle]-bounds for a list of [Rectangle] instances */
fun rectangleBounds(rectangles: List<Rectangle>): Rectangle {
    var minX = Double.POSITIVE_INFINITY
    var minY = Double.POSITIVE_INFINITY
    var maxX = Double.NEGATIVE_INFINITY
    var maxY = Double.NEGATIVE_INFINITY

    rectangles.forEach {
        if (it != Rectangle.EMPTY) {
            minX = min(minX, it.x)
            maxX = max(maxX, it.x + it.width)
            minY = min(minY, it.y)
            maxY = max(maxY, it.y + it.height)
        }
    }
    return Rectangle(Vector2(minX, minY), maxX - minX, maxY - minY)
}

/** determines of [a] and [b] intersect */
fun intersects(a: Rectangle, b: Rectangle): Boolean {
    val above = a.y + a.height < b.y
    val below = a.y > b.y + b.height
    val rightOf = a.x > b.x + b.width
    val leftOf = a.x + a.width < b.x

    return !(above || below || leftOf || rightOf)
}<|MERGE_RESOLUTION|>--- conflicted
+++ resolved
@@ -99,9 +99,6 @@
     operator fun minus(right: Rectangle) =
             Rectangle(corner - right.corner, width - right.width, height - right.height)
 
-<<<<<<< HEAD
-    fun toInt() = IntRectangle(x.toInt(), y.toInt(), width.toInt(), height.toInt())
-=======
 
     fun sub(u0: Double, v0: Double, u1: Double, v1: Double): Rectangle {
         val p0 = position(u0, v0)
@@ -111,7 +108,7 @@
         return Rectangle(p0.x, p0.y, width, height)
     }
 
->>>>>>> 1d975289
+    fun toInt() = IntRectangle(x.toInt(), y.toInt(), width.toInt(), height.toInt())
 }
 
 /** calculates [Rectangle]-bounds for a list of [Vector2] instances */
