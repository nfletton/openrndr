@file:Suppress("unused")

package org.openrndr.draw

import org.openrndr.Program
import org.openrndr.color.ColorRGBa
import org.openrndr.internal.*
import org.openrndr.math.Matrix44
import org.openrndr.math.Vector2
import org.openrndr.math.Vector3
import org.openrndr.math.Vector4
import org.openrndr.shape.*
import org.openrndr.math.transforms.normalMatrix
import org.openrndr.math.transforms.perspective as _perspective
import org.openrndr.math.transforms.lookAt as _lookAt
import org.openrndr.math.transforms.rotateZ
import org.openrndr.math.transforms.ortho as _ortho
import org.openrndr.math.transforms.translate as _translate
import org.openrndr.math.transforms.rotate as _rotate
import org.openrndr.math.transforms.scale as _scale

import java.io.BufferedReader
import java.io.File
import java.io.InputStream
import java.io.InputStreamReader
import java.net.URL

import java.nio.ByteBuffer
import java.util.*

data class VertexElement(val attribute: String, val offset: Int, val type: VertexElementType, val arraySize: Int)

@Suppress("MemberVisibilityCanPrivate")


fun codeFromStream(stream: InputStream): String {
    BufferedReader(InputStreamReader(stream)).use {
        return it.readText()
    }
}

fun codeFromURL(url: URL): String {
    url.openStream().use {
        return codeFromStream(it)
    }
}

fun codeFromURL(url: String): String {
    return codeFromURL(URL(url))
}

interface ProgramRenderTarget : RenderTarget {
    val program: Program
    override val width get() = program.width
    override val height get() = program.height
}

<<<<<<< HEAD
=======
@Suppress("unused")
class RenderTargetBuilder(private val renderTarget: RenderTarget) {
    fun colorBuffer(colorBuffer: ColorBuffer) {
        renderTarget.attach(colorBuffer)
    }

    fun colorBuffer(name: String, colorBuffer: ColorBuffer) {
        renderTarget.attach(name, colorBuffer)
    }

    fun colorBuffer(name: String, format: ColorFormat = ColorFormat.RGBa, type: ColorType = ColorType.UINT8) {
        val cb = ColorBuffer.create(renderTarget.width, renderTarget.height, renderTarget.contentScale, format, type)
        renderTarget.attach(name, cb)
    }

    fun colorBuffer(format: ColorFormat = ColorFormat.RGBa, type: ColorType = ColorType.UINT8) {
        val cb = ColorBuffer.create(renderTarget.width, renderTarget.height, renderTarget.contentScale, format, type)
        renderTarget.attach(cb)
    }

    fun depthBuffer(format: DepthFormat = DepthFormat.DEPTH24_STENCIL8) {
        renderTarget.attach(DepthBuffer.create(renderTarget.effectiveWidth, renderTarget.effectiveHeight, format))
    }

    fun depthBuffer(depthBuffer: DepthBuffer) {
        renderTarget.attach(depthBuffer)
    }
}

interface RenderTarget {
    val width: Int
    val height: Int
    val contentScale: Double

    val effectiveWidth: Int get() = (width * contentScale).toInt()
    val effectiveHeight: Int get() = (height * contentScale).toInt()

    val colorBuffers: List<ColorBuffer>
    val depthBuffer: DepthBuffer?

    companion object {
        fun create(width: Int, height: Int, contentScale: Double): RenderTarget = Driver.instance.createRenderTarget(width, height, contentScale)
        val active: RenderTarget
            get() = Driver.instance.activeRenderTarget
    }

    fun attach(name: String, colorBuffer: ColorBuffer)

    fun attach(colorBuffer: ColorBuffer)
    fun attach(depthBuffer: DepthBuffer)
    fun detachColorBuffers()
    fun detachDepthBuffer()
    fun destroy()

    fun colorBuffer(index: Int): ColorBuffer
    fun colorBuffer(name: String): ColorBuffer
    fun colorBufferIndex(name: String): Int

    fun bind()
    fun unbind()

    val hasDepthBuffer: Boolean
    val hasColorBuffer: Boolean
}

fun renderTarget(width: Int, height: Int, contentScale: Double = 1.0, builder: RenderTargetBuilder.() -> Unit): RenderTarget {
    if (width == 0 || height == 0) {
        throw IllegalArgumentException("unsupported resolution ($width×$height)")
    }
    val renderTarget = RenderTarget.create(width, height, contentScale)
    RenderTargetBuilder(renderTarget).builder()

    if (renderTarget.colorBuffers.isEmpty() ) {
        throw IllegalArgumentException("render target has no color attachments")
    }
    return renderTarget
}

>>>>>>> 7f9ea8d1
enum class DrawQuality {
    QUALITY,
    PERFORMANCE
}


@Suppress("MemberVisibilityCanPrivate", "unused")
class Drawer(val driver: Driver) {

    val bounds: Rectangle
        get() = Rectangle(Vector2(0.0, 0.0), width * 1.0, height * 1.0)

    private val drawStyles = Stack<DrawStyle>().apply {
        push(DrawStyle())
    }

    private var rectangleDrawer = RectangleDrawer()
    private var vertexBufferDrawer = VertexBufferDrawer()
    private var circleDrawer = CircleDrawer()
    private var imageDrawer = ImageDrawer()
    private var fastLineDrawer = PerformanceLineDrawer()
    private var qualityLineDrawer = QualityLineDrawer()
    private var qualityPolygonDrawer = QualityPolygonDrawer()
    internal val fontImageMapDrawer = FontImageMapDrawer()

    val modelStack = Stack<Matrix44>()
    val viewStack = Stack<Matrix44>()
    val projectionStack = Stack<Matrix44>()

    var width: Int = 0
    var height: Int = 0

    var model: Matrix44 = Matrix44.IDENTITY
    var view: Matrix44 = Matrix44.IDENTITY
    var projection: Matrix44 = Matrix44.IDENTITY

    val context: DrawContext
        get() = DrawContext(model, view, projection, width, height, RenderTarget.active.contentScale)

    var drawStyle = DrawStyle()

    fun withTarget(target: RenderTarget, action: Drawer.() -> Unit) {
        target.bind()
        this.action()
        target.unbind()
    }

    fun reset() {
        viewStack.clear()
        modelStack.clear()
        projectionStack.clear()
        drawStyles.clear()
        ortho()
        drawStyle = DrawStyle()
        view = Matrix44.IDENTITY
        model = Matrix44.IDENTITY
    }

    fun ortho(renderTarget: RenderTarget) {
        ortho(0.0, renderTarget.width.toDouble(), renderTarget.height.toDouble(), 0.0, -1.0, 1.0)
    }

    fun ortho() {
        ortho(0.0, width.toDouble(), height.toDouble(), 0.0, -1.0, 1.0)
    }

    fun ortho(left: Double, right: Double, bottom: Double, top: Double, near: Double, far: Double) {
        projection = _ortho(left, right, bottom, top, near, far)
    }

    /**
     *  Sets the projection to a perspective projection matrix
     *
     *  [fovY] Y field of view in degrees
     *  [aspectRatio] lens aspect aspectRatio
     *  [zNear] The distance to the zNear clipping plane along the -Z axis.
     *  [zFar]The distance to the zFar clipping plane along the -Z axis.
     */
    fun perspective(fovY: Double, aspectRatio: Double, zNear: Double, zFar: Double) {
        projection = _perspective(fovY, aspectRatio, zNear, zFar)
    }

    fun lookAt(from: Vector3, to: Vector3, up: Vector3 = Vector3.UNIT_Y) {
        view *= _lookAt(from, to, up)
    }

    fun scale(s: Double) {
        model *= _scale(s, s, s)
    }

    fun scale(x: Double, y: Double) {
        model *= _scale(x, y, 1.0)
    }

    fun scale(x: Double, y: Double, z: Double) {
        model *= _scale(x, y, z)
    }

    fun translate(t: Vector2) {
        model *= _translate(t.vector3())
    }

    fun translate(t: Vector3) {
        model *= _translate(t)
    }

    fun translate(x: Double, y: Double) {
        translate(x, y, 0.0)
    }

    fun translate(x: Double, y: Double, z: Double) {
        model *= _translate(Vector3(x, y, z))
    }

    fun rotate(rotationInDegrees: Double) {
        model *= rotateZ(rotationInDegrees)
    }

    fun rotate(axis: Vector3, rotationInDegrees: Double) {
        model *= _rotate(axis, rotationInDegrees)
    }

    fun background(r: Double, g: Double, b: Double, a: Double) {
        driver.clear(r, g, b, a)
    }

    fun background(color: ColorRGBa) {
        driver.clear(color)
    }

    fun pushStyle(): DrawStyle = drawStyles.push(drawStyle.copy())
    fun popStyle() {
        drawStyle = drawStyles.pop().copy()
    }

    fun pushView(): Matrix44 = viewStack.push(view)
    fun popView() {
        view = viewStack.pop()
    }

    fun pushModel(): Matrix44 = modelStack.push(model)
    fun popModel() {
        model = modelStack.pop()
    }

    fun pushProjection(): Matrix44 = projectionStack.push(projection)
    fun popProjection() {
        projection = projectionStack.pop()
    }

    fun pushTransforms() {
        pushModel()
        pushView()
        pushProjection()
    }

    fun popTransforms() {
        popModel()
        popView()
        popProjection()
    }

    var depthWrite: Boolean
        set(value) {
            drawStyle.depthWrite = value
        }
        get() = drawStyle.depthWrite

    var cullTestPass: CullTestPass
        set(value) {
            drawStyle.cullTestPass = value
        }
        get() = drawStyle.cullTestPass

    var depthTestPass: DepthTestPass
        set(value) {
            drawStyle.depthTestPass = value
        }
        get() = drawStyle.depthTestPass


    var shadeStyle: ShadeStyle?
        set(value) {
            drawStyle.shadeStyle = value
        }
        get() = drawStyle.shadeStyle


    var fill: ColorRGBa?
        set(value) {
            drawStyle.fill = value
        }
        get() = drawStyle.fill

    var stroke: ColorRGBa?
        set(value) {
            drawStyle.stroke = value
        }
        get() = drawStyle.stroke

    var strokeWeight: Double
        set(value) {
            drawStyle.strokeWeight = value
        }
        get() = drawStyle.strokeWeight


    var lineCap: LineCap
        set(value) {
            drawStyle.lineCap = value
        }
        get() = drawStyle.lineCap

    var lineJoin: LineJoin
        set(value) {
            drawStyle.lineJoin = value
        }
        get() = drawStyle.lineJoin

    var fontMap: FontMap?
        set(value) {
            drawStyle.fontMap = value
        }
        get() = drawStyle.fontMap


    fun rectangle(rectangle: Rectangle) {
        rectangleDrawer.drawRectangle(context, drawStyle, rectangle.x, rectangle.y, rectangle.width, rectangle.height)
    }

    fun rectangle(x: Double, y: Double, width: Double, height: Double) {
        rectangleDrawer.drawRectangle(context, drawStyle, x, y, width, height)
    }

    fun rectangle(corner: Vector2, width: Double, height: Double) {
        rectangleDrawer.drawRectangle(context, drawStyle, corner.x, corner.y, width, height)
    }

    fun rectangles(positions: List<Vector2>, width: Double, height: Double) {
        rectangleDrawer.drawRectangles(context, drawStyle, positions, width, height)
    }

    fun rectangles(positions: List<Vector2>, dimensions: List<Vector2>) {
        rectangleDrawer.drawRectangles(context, drawStyle, positions, dimensions)
    }

    fun rectangles(rectangles: List<Rectangle>) {
        rectangleDrawer.drawRectangles(context, drawStyle, rectangles)
    }

    fun circle(x: Double, y: Double, radius: Double) {
        circleDrawer.drawCircle(context, drawStyle, x, y, radius)
    }

    fun circle(position: Vector2, radius: Double) {
        circleDrawer.drawCircle(context, drawStyle, position.x, position.y, radius)
    }

    fun circle(circle: Circle) {
        circleDrawer.drawCircle(context, drawStyle, circle.center.x, circle.center.y, circle.radius)
    }

    fun circles(positions: List<Vector2>, radius: Double) {
        circleDrawer.drawCircles(context, drawStyle, positions, radius)
    }

    fun circles(positions: List<Vector2>, radii: List<Double>) {
        circleDrawer.drawCircles(context, drawStyle, positions, radii)
    }

    fun circles(circles: List<Circle>) {
        circleDrawer.drawCircles(context, drawStyle, circles)
    }

    fun shape(shape: Shape) {
        if (RenderTarget.active.hasDepthBuffer) {
            if (shape.contours.size > 1 || shape.contours[0].closed) {
                qualityPolygonDrawer.drawPolygon(context, drawStyle,
                        shape.contours.map { it.adaptivePositions() })
            } else if (!shape.contours[0].closed && drawStyle.stroke != null) {
                qualityLineDrawer.drawLineStrips(context, drawStyle, listOf(shape.contours[0].adaptivePositions()))
            }

        } else {
            throw RuntimeException("drawing shapes requires a render target with a depth buffer attachment")
        }
    }

    fun shapes(shapes: List<Shape>) {
        shapes.forEach {
            shape(it)
        }
    }

    fun contour(contour: ShapeContour) {
        if (RenderTarget.active.hasDepthBuffer) {
            if (drawStyle.fill != null && contour.closed) {
                qualityPolygonDrawer.drawPolygon(context, drawStyle, listOf(contour.adaptivePositions()))
            }

            if (drawStyle.stroke != null) {
                when (drawStyle.quality) {
                    DrawQuality.PERFORMANCE -> when (contour.closed) {
                        true -> fastLineDrawer.drawLineLoops(context, drawStyle, listOf(contour.adaptivePositions()))
                        false -> fastLineDrawer.drawLineLoops(context, drawStyle, listOf(contour.adaptivePositions()))
                    }
                    DrawQuality.QUALITY -> when (contour.closed) {
                        true -> qualityLineDrawer.drawLineLoops(context, drawStyle, listOf(contour.adaptivePositions()))
                        false -> qualityLineDrawer.drawLineStrips(context, drawStyle, listOf(contour.adaptivePositions()))
                    }
                }
            }
        } else {
            throw RuntimeException("drawing contours requires a render target with a depth buffer attachment")
        }
    }

    fun contours(contours: List<ShapeContour>) {
        if (drawStyle.fill != null) {
            qualityPolygonDrawer.drawPolygons(context, drawStyle, contours.map { listOf(it.adaptivePositions()) })
        }

        if (drawStyle.stroke != null) {
            qualityLineDrawer.drawLineStrips(context, drawStyle, contours.map { it.adaptivePositions() })
        }
    }

    fun lineSegment(x0: Double, y0: Double, x1: Double, y1: Double) {
        lineSegment(Vector2(x0, y0), Vector2(x1, y1))
    }

    fun lineSegment(lineSegment: LineSegment) {
        lineSegment(lineSegment.start, lineSegment.end)
    }

    fun lineSegment(start: Vector2, end: Vector2) {
        when (drawStyle.quality) {
            DrawQuality.PERFORMANCE -> fastLineDrawer.drawLineSegments2(context, drawStyle, listOf(start, end))
            DrawQuality.QUALITY -> qualityLineDrawer.drawLineStrips(context, drawStyle, listOf(listOf(start, end)))
        }
    }

    fun lineSegment(start: Vector3, end: Vector3) {
        fastLineDrawer.drawLineSegments3(context, drawStyle, listOf(start, end))
    }

    fun lineSegments(segments: List<Vector2>) {
        when (drawStyle.quality) {
            DrawQuality.PERFORMANCE -> fastLineDrawer.drawLineSegments2(context, drawStyle, segments)
            DrawQuality.QUALITY -> {

                val pairs = (0 until segments.size / 2).map {
                    listOf(segments[it * 2], segments[it * 2 + 1])
                }
                qualityLineDrawer.drawLineStrips(context, drawStyle, pairs)
            }
        }
    }

    fun lineSegments(segments: List<Vector2>, weights: List<Double>) {
        when (drawStyle.quality) {
            DrawQuality.PERFORMANCE -> fastLineDrawer.drawLineSegments2(context, drawStyle, segments)
            DrawQuality.QUALITY -> {

                val pairs = (0 until segments.size / 2).map {
                    listOf(segments[it * 2], segments[it * 2 + 1])
                }
                qualityLineDrawer.drawLineStrips(context, drawStyle, pairs, weights)
            }
        }
    }

    fun lineSegments3d(segments: List<Vector3>) {
        fastLineDrawer.drawLineSegments3(context, drawStyle, segments)
    }

    fun lineLoop(points: List<Vector2>) {
        when (drawStyle.quality) {
            DrawQuality.PERFORMANCE -> fastLineDrawer.drawLineLoops(context, drawStyle, listOf(points))
            DrawQuality.QUALITY -> qualityLineDrawer.drawLineLoops(context, drawStyle, listOf(points))
        }
    }

    fun lineLoops(loops: List<List<Vector2>>) {
        when (drawStyle.quality) {
            DrawQuality.PERFORMANCE -> fastLineDrawer.drawLineLoops(context, drawStyle, loops)
            DrawQuality.QUALITY -> qualityLineDrawer.drawLineLoops(context, drawStyle, loops)
        }
    }

    fun lineLoops(loops: List<List<Vector2>>, weights: List<Double>) {
        when (drawStyle.quality) {
            DrawQuality.PERFORMANCE -> fastLineDrawer.drawLineLoops(context, drawStyle, loops)
            DrawQuality.QUALITY -> qualityLineDrawer.drawLineLoops(context, drawStyle, loops, weights)
        }
    }

    fun lineStrip(points: List<Vector2>) {
        when (drawStyle.quality) {
            DrawQuality.PERFORMANCE -> fastLineDrawer.drawLineLoops(context, drawStyle, listOf(points))
            DrawQuality.QUALITY -> qualityLineDrawer.drawLineStrips(context, drawStyle, listOf(points))
        }
    }

    fun lineStrips(strips: List<List<Vector2>>) {
        when (drawStyle.quality) {
            DrawQuality.PERFORMANCE -> fastLineDrawer.drawLineLoops(context, drawStyle, strips)
            DrawQuality.QUALITY -> qualityLineDrawer.drawLineStrips(context, drawStyle, strips)
        }
    }

    fun lineStrips(strips: List<List<Vector2>>, weights: List<Double>) {
        when (drawStyle.quality) {
            DrawQuality.PERFORMANCE -> fastLineDrawer.drawLineLoops(context, drawStyle, strips)
            DrawQuality.QUALITY -> qualityLineDrawer.drawLineStrips(context, drawStyle, strips, weights)
        }
    }


    fun composition(composition: Composition) {
        pushStyle()
        fill = ColorRGBa.BLACK
        stroke = null

        fun node(compositionNode: CompositionNode) {
            pushModel()
            pushStyle()
            model *= compositionNode.transform

            when (compositionNode) {
                is ShapeNode -> {

                    compositionNode.fill.let {
                        if (it is Color) {
                            fill = it.color
                        }
                    }

                    compositionNode.stroke.let {
                        if (it is Color) {
                            stroke = it.color
                        }
                    }
                    shape(compositionNode.shape)
                }
                is TextNode -> TODO()
                is GroupNode -> compositionNode.children.forEach { node(it) }
            }
            popModel()
            popStyle()
        }
        node(composition.root)
        popStyle()
    }

    fun image(colorBuffer: ColorBuffer, source: Rectangle, target: Rectangle) {
        imageDrawer.drawImage(context, drawStyle, colorBuffer, listOf(source to target))
    }

    fun image(colorBuffer: ColorBuffer, x: Double, y: Double, width: Double = colorBuffer.width.toDouble(), height: Double = colorBuffer.height.toDouble()) {
        imageDrawer.drawImage(context, drawStyle, colorBuffer, x, y, width, height)
    }

    fun image(colorBuffer: ColorBuffer, position: Vector2, width: Double = colorBuffer.width.toDouble(), height: Double = colorBuffer.height.toDouble()) {
        imageDrawer.drawImage(context, drawStyle, colorBuffer, position.x, position.y, width, height)
    }

    fun image(colorBuffer: ColorBuffer) = image(colorBuffer, 0.0, 0.0)

    fun image(colorBuffer: ColorBuffer, rectangles: List<Pair<Rectangle, Rectangle>>) {
        imageDrawer.drawImage(context, drawStyle, colorBuffer, rectangles)
    }

    fun text(text: String, position: Vector2) {
        if (fontMap is FontImageMap) {
            fontImageMapDrawer.drawText(context, drawStyle, text, position.x, position.y)
        }
    }

    fun text(text: String, x: Double = 0.0, y: Double = 0.0) {
        if (fontMap is FontImageMap) {
            fontImageMapDrawer.drawText(context, drawStyle, text, x, y)
        }
    }

    fun texts(texts: List<String>, positions: List<Vector2>) {
        if (fontMap is FontImageMap) {
            fontImageMapDrawer.drawTexts(context, drawStyle, texts, positions)
        }
    }

    fun size(width: Int, height: Int) {
        this.width = width
        this.height = height
    }

    fun vertexBuffer(vertexBuffer: VertexBuffer, primitive: DrawPrimitive, vertexOffset: Int = 0, vertexCount: Int = vertexBuffer.vertexCount) {
        vertexBuffer(listOf(vertexBuffer), primitive, vertexOffset, vertexCount)
    }

    fun vertexBuffer(vertexBuffers: List<VertexBuffer>, primitive: DrawPrimitive, offset: Int = 0, vertexCount: Int = vertexBuffers[0].vertexCount) {
        vertexBufferDrawer.drawVertexBuffer(context, drawStyle, primitive, vertexBuffers, offset, vertexCount)
    }

    fun vertexBuffer(indexBuffer: IndexBuffer, vertexBuffers: List<VertexBuffer>, primitive: DrawPrimitive, offset: Int = 0, indexCount: Int = indexBuffer.indexCount) {
        vertexBufferDrawer.drawVertexBuffer(context, drawStyle, primitive, indexBuffer, vertexBuffers, offset, indexCount)
    }

    fun vertexBufferInstances(vertexBuffers: List<VertexBuffer>, instanceAttributes: List<VertexBuffer>, primitive: DrawPrimitive, instanceCount: Int, offset: Int = 0, vertexCount: Int = vertexBuffers[0].vertexCount) {
        vertexBufferDrawer.drawVertexBufferInstances(context, drawStyle, primitive, vertexBuffers, instanceAttributes, offset, vertexCount, instanceCount)
    }

    fun vertexBufferInstances(indexBuffer: IndexBuffer, vertexBuffers: List<VertexBuffer>, instanceAttributes: List<VertexBuffer>, primitive: DrawPrimitive, instanceCount: Int, offset: Int = 0, indexCount: Int = indexBuffer.indexCount) {
        vertexBufferDrawer.drawVertexBufferInstances(context, drawStyle, primitive, indexBuffer, vertexBuffers, instanceAttributes, offset, indexCount, instanceCount)
    }
}

/**
 * Pushes style, view- and projection matrix, calls function and pops.
 * @param function the function that is called in the isolation
 */
fun Drawer.isolated(function: Drawer.() -> Unit) {
    pushTransforms()
    pushStyle()
    function()
    popStyle()
    popTransforms()
}

/**
 * Pushes style, view- and projection matrix, sets render target, calls function and pops,
 * @param function the function that is called in the isolation
 */
fun Drawer.isolatedWithTarget(target: RenderTarget, function: Drawer.() -> Unit) {
    target.bind()
    isolated(function)
    target.unbind()
}<|MERGE_RESOLUTION|>--- conflicted
+++ resolved
@@ -55,92 +55,10 @@
     override val height get() = program.height
 }
 
-<<<<<<< HEAD
-=======
-@Suppress("unused")
-class RenderTargetBuilder(private val renderTarget: RenderTarget) {
-    fun colorBuffer(colorBuffer: ColorBuffer) {
-        renderTarget.attach(colorBuffer)
-    }
-
-    fun colorBuffer(name: String, colorBuffer: ColorBuffer) {
-        renderTarget.attach(name, colorBuffer)
-    }
-
-    fun colorBuffer(name: String, format: ColorFormat = ColorFormat.RGBa, type: ColorType = ColorType.UINT8) {
-        val cb = ColorBuffer.create(renderTarget.width, renderTarget.height, renderTarget.contentScale, format, type)
-        renderTarget.attach(name, cb)
-    }
-
-    fun colorBuffer(format: ColorFormat = ColorFormat.RGBa, type: ColorType = ColorType.UINT8) {
-        val cb = ColorBuffer.create(renderTarget.width, renderTarget.height, renderTarget.contentScale, format, type)
-        renderTarget.attach(cb)
-    }
-
-    fun depthBuffer(format: DepthFormat = DepthFormat.DEPTH24_STENCIL8) {
-        renderTarget.attach(DepthBuffer.create(renderTarget.effectiveWidth, renderTarget.effectiveHeight, format))
-    }
-
-    fun depthBuffer(depthBuffer: DepthBuffer) {
-        renderTarget.attach(depthBuffer)
-    }
-}
-
-interface RenderTarget {
-    val width: Int
-    val height: Int
-    val contentScale: Double
-
-    val effectiveWidth: Int get() = (width * contentScale).toInt()
-    val effectiveHeight: Int get() = (height * contentScale).toInt()
-
-    val colorBuffers: List<ColorBuffer>
-    val depthBuffer: DepthBuffer?
-
-    companion object {
-        fun create(width: Int, height: Int, contentScale: Double): RenderTarget = Driver.instance.createRenderTarget(width, height, contentScale)
-        val active: RenderTarget
-            get() = Driver.instance.activeRenderTarget
-    }
-
-    fun attach(name: String, colorBuffer: ColorBuffer)
-
-    fun attach(colorBuffer: ColorBuffer)
-    fun attach(depthBuffer: DepthBuffer)
-    fun detachColorBuffers()
-    fun detachDepthBuffer()
-    fun destroy()
-
-    fun colorBuffer(index: Int): ColorBuffer
-    fun colorBuffer(name: String): ColorBuffer
-    fun colorBufferIndex(name: String): Int
-
-    fun bind()
-    fun unbind()
-
-    val hasDepthBuffer: Boolean
-    val hasColorBuffer: Boolean
-}
-
-fun renderTarget(width: Int, height: Int, contentScale: Double = 1.0, builder: RenderTargetBuilder.() -> Unit): RenderTarget {
-    if (width == 0 || height == 0) {
-        throw IllegalArgumentException("unsupported resolution ($width×$height)")
-    }
-    val renderTarget = RenderTarget.create(width, height, contentScale)
-    RenderTargetBuilder(renderTarget).builder()
-
-    if (renderTarget.colorBuffers.isEmpty() ) {
-        throw IllegalArgumentException("render target has no color attachments")
-    }
-    return renderTarget
-}
-
->>>>>>> 7f9ea8d1
 enum class DrawQuality {
     QUALITY,
     PERFORMANCE
 }
-
 
 @Suppress("MemberVisibilityCanPrivate", "unused")
 class Drawer(val driver: Driver) {
